--- conflicted
+++ resolved
@@ -336,25 +336,14 @@
     may require a different type than the one provided in `<type>`.",
     item, quote! { #self_ty });
 
-<<<<<<< HEAD
 /// Happens when `#[proptest(filter = "<expr>")]` is set on `item`,
 /// but the parent of the `item` explicitly specifies a value or strategy,
 /// which would cause the value to be generated without consulting the
 /// `filter`.
 error!(meaningless_filter(item: &str), E0012,
-    "Can not set `#[proptest(filter = <expr>)]` on {} since it is set on the \
+    "Cannot set `#[proptest(filter = <expr>)]` on {} since it is set on the \
      item which it is inside of that outer item specifies how to generate \
      itself.",
-=======
-/// Happens when `#[proptest(filter = "<expr>")]` is set on `item`
-/// but also on the parent of `item`. If the parent has set `filter`
-/// then that applies, and the `filter` on `item` would be meaningless
-/// wherefore it is forbidden.
-error!(parent_has_filter(item: &str), E0012,
-    "Cannot set `#[proptest(filter(..)]` on {} since it is set on the variant
-    which it is inside of and because the variant specifies how to generate
-    itself.",
->>>>>>> cba44e4a
     item);
 
 /// Happens when the form `#![proptest<..>]` is used. This will probably never
